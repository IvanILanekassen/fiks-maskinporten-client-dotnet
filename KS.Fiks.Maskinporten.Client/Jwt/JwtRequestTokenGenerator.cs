--- conflicted
+++ resolved
@@ -32,15 +32,9 @@
 
         public JwtRequestTokenGenerator(X509Certificate2 certificate)
         {
-<<<<<<< HEAD
-            _certificate = certificate;
-            _encoder = new JwtEncoder(
-                new RS256Algorithm(_certificate.GetRSAPublicKey(), _certificate.GetRSAPrivateKey()),
-=======
             this.certificate = certificate;
             this.encoder = new JwtEncoder(
                 new RS256Algorithm(this.certificate.GetRSAPublicKey(), this.certificate.GetRSAPrivateKey()),
->>>>>>> ad8e6450
                 new JsonNetSerializer(),
                 new JwtBase64UrlEncoder());
         }
